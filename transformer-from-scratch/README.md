--- conflicted
+++ resolved
@@ -22,15 +22,9 @@
 <img src="whiteboard.webp" width="400"/>
 
 ### remaining todos
-<<<<<<< HEAD
-- [ ] fix softmax after all mlps, should only be on last
-- [ ] add tinyshakespear for some training data
-- [ ] add causal masking for training
-=======
 - [x] fix softmax after all mlps, should only be on last
 - [ ] add layer normalization
 - [ ] add weight initialization
 - [ ] add causal masking for training
 - [ ] add tinyshakespear for some training data
-- [ ] ... many other engineering concerns
->>>>>>> d86fe9c5
+- [ ] ... many other engineering concerns